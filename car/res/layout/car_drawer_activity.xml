<?xml version="1.0" encoding="utf-8"?>
<!-- Copyright (C) 2017 The Android Open Source Project

Licensed under the Apache License, Version 2.0 (the "License");
you may not use this file except in compliance with the License.
You may obtain a copy of the License at

  http://www.apache.org/licenses/LICENSE-2.0

Unless required by applicable law or agreed to in writing, software
distributed under the License is distributed on an "AS IS" BASIS,
WITHOUT WARRANTIES OR CONDITIONS OF ANY KIND, either express or implied.
See the License for the specific language governing permissions and
limitations under the License.
-->
<androidx.drawerlayout.widget.DrawerLayout
    xmlns:android="http://schemas.android.com/apk/res/android"
    xmlns:app="http://schemas.android.com/apk/res-auto"
    android:id="@+id/drawer_layout"
    android:layout_width="match_parent"
    android:layout_height="match_parent">

    <androidx.coordinatorlayout.widget.CoordinatorLayout
        android:layout_width="match_parent"
        android:layout_height="match_parent">

        <com.google.android.material.appbar.AppBarLayout
            android:id="@+id/appbar"
            android:layout_width="match_parent"
            android:layout_height="wrap_content"
            android:fitsSystemWindows="true">
            <!-- The min height of the Toolbar needs to be set to ensure that the icons in it
                 are vertically centered. -->
            <androidx.appcompat.widget.Toolbar
                android:id="@+id/car_toolbar"
                android:layout_width="match_parent"
                android:layout_height="@dimen/car_app_bar_height"
                android:layout_gravity="center_vertical"
                android:minHeight="@dimen/car_app_bar_height"
                style="?attr/toolbarStyle" />
        </com.google.android.material.appbar.AppBarLayout>

        <!-- The main content view. Fragments will be added here. -->
        <androidx.car.moderator.SpeedBumpView
            android:id="@+id/content_frame"
            android:layout_width="match_parent"
            android:layout_height="match_parent"
            app:layout_behavior="@string/appbar_scrolling_view_behavior" />
    </androidx.coordinatorlayout.widget.CoordinatorLayout>

<<<<<<< HEAD
        <include
            android:layout_width="match_parent"
            android:layout_height="match_parent"
            android:layout_gravity="start"
            android:layout_marginEnd="@dimen/car_margin"
            layout="@layout/car_drawer" />
    </androidx.drawerlayout.widget.DrawerLayout>

    <android.support.design.widget.AppBarLayout
        android:id="@+id/appbar"
        android:layout_width="match_parent"
        android:layout_height="wrap_content"
        android:fitsSystemWindows="true">
        <!-- The min height of the Toolbar needs to be set to ensure that the icons in it
             are vertically centered. -->
        <androidx.car.widget.ClickThroughToolbar
            android:id="@+id/car_toolbar"
            android:layout_width="match_parent"
            android:layout_height="@dimen/car_app_bar_height"
            android:layout_gravity="center_vertical"
            android:minHeight="@dimen/car_app_bar_height"
            style="@style/Widget.Car.Toolbar" />
    </android.support.design.widget.AppBarLayout>
</androidx.coordinatorlayout.widget.CoordinatorLayout>
=======
    <include
        android:layout_width="match_parent"
        android:layout_height="match_parent"
        android:layout_gravity="start"
        android:layout_marginEnd="@dimen/car_margin"
        layout="@layout/car_drawer" />
</androidx.drawerlayout.widget.DrawerLayout>
>>>>>>> a41321b2
<|MERGE_RESOLUTION|>--- conflicted
+++ resolved
@@ -24,7 +24,7 @@
         android:layout_width="match_parent"
         android:layout_height="match_parent">
 
-        <com.google.android.material.appbar.AppBarLayout
+        <android.support.design.widget.AppBarLayout
             android:id="@+id/appbar"
             android:layout_width="match_parent"
             android:layout_height="wrap_content"
@@ -38,7 +38,7 @@
                 android:layout_gravity="center_vertical"
                 android:minHeight="@dimen/car_app_bar_height"
                 style="?attr/toolbarStyle" />
-        </com.google.android.material.appbar.AppBarLayout>
+        </android.support.design.widget.AppBarLayout>
 
         <!-- The main content view. Fragments will be added here. -->
         <androidx.car.moderator.SpeedBumpView
@@ -48,37 +48,10 @@
             app:layout_behavior="@string/appbar_scrolling_view_behavior" />
     </androidx.coordinatorlayout.widget.CoordinatorLayout>
 
-<<<<<<< HEAD
-        <include
-            android:layout_width="match_parent"
-            android:layout_height="match_parent"
-            android:layout_gravity="start"
-            android:layout_marginEnd="@dimen/car_margin"
-            layout="@layout/car_drawer" />
-    </androidx.drawerlayout.widget.DrawerLayout>
-
-    <android.support.design.widget.AppBarLayout
-        android:id="@+id/appbar"
-        android:layout_width="match_parent"
-        android:layout_height="wrap_content"
-        android:fitsSystemWindows="true">
-        <!-- The min height of the Toolbar needs to be set to ensure that the icons in it
-             are vertically centered. -->
-        <androidx.car.widget.ClickThroughToolbar
-            android:id="@+id/car_toolbar"
-            android:layout_width="match_parent"
-            android:layout_height="@dimen/car_app_bar_height"
-            android:layout_gravity="center_vertical"
-            android:minHeight="@dimen/car_app_bar_height"
-            style="@style/Widget.Car.Toolbar" />
-    </android.support.design.widget.AppBarLayout>
-</androidx.coordinatorlayout.widget.CoordinatorLayout>
-=======
     <include
         android:layout_width="match_parent"
         android:layout_height="match_parent"
         android:layout_gravity="start"
         android:layout_marginEnd="@dimen/car_margin"
         layout="@layout/car_drawer" />
-</androidx.drawerlayout.widget.DrawerLayout>
->>>>>>> a41321b2
+</androidx.drawerlayout.widget.DrawerLayout>