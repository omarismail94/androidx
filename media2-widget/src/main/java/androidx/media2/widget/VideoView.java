--- conflicted
+++ resolved
@@ -791,129 +791,6 @@
         return data;
     }
 
-<<<<<<< HEAD
-    MediaMetadata extractMetadata(MediaItem mediaItem, boolean isMusic) {
-        MediaMetadataRetriever retriever = null;
-        String path = "";
-        try {
-            if (mediaItem == null) {
-                return null;
-            } else if (mediaItem instanceof UriMediaItem) {
-                Uri uri = ((UriMediaItem) mediaItem).getUri();
-
-                // Save file name as title since the file may not have a title Metadata.
-                if (UriUtil.isFromNetwork(uri)) {
-                    path = uri.getPath();
-                } else {
-                    path = uri.getLastPathSegment();
-                }
-                retriever = new MediaMetadataRetriever();
-                retriever.setDataSource(getContext(), uri);
-            } else if (mediaItem instanceof FileMediaItem) {
-                retriever = new MediaMetadataRetriever();
-                retriever.setDataSource(
-                        ((FileMediaItem) mediaItem).getParcelFileDescriptor().getFileDescriptor(),
-                        ((FileMediaItem) mediaItem).getFileDescriptorOffset(),
-                        ((FileMediaItem) mediaItem).getFileDescriptorLength());
-            }
-        } catch (IllegalArgumentException e) {
-            Log.v(TAG, "Cannot retrieve metadata for this media file.");
-            retriever = null;
-        }
-
-        MediaMetadata metadata = mediaItem.getMetadata();
-
-        // Do not extract metadata of a media item which is not the current item.
-        if (mediaItem != mMediaItem) {
-            if (retriever != null) {
-                retriever.release();
-            }
-            return null;
-        }
-        if (!isMusic) {
-            mTitle = extractString(metadata,
-                    MediaMetadata.METADATA_KEY_TITLE, retriever,
-                    MediaMetadataRetriever.METADATA_KEY_TITLE, path);
-        } else {
-            Resources resources = getResources();
-            mTitle = extractString(metadata,
-                    MediaMetadata.METADATA_KEY_TITLE, retriever,
-                    MediaMetadataRetriever.METADATA_KEY_TITLE,
-                    resources.getString(R.string.mcv2_music_title_unknown_text));
-            mMusicArtistText = extractString(metadata,
-                    MediaMetadata.METADATA_KEY_ARTIST,
-                    retriever,
-                    MediaMetadataRetriever.METADATA_KEY_ARTIST,
-                    resources.getString(R.string.mcv2_music_artist_unknown_text));
-            mMusicAlbumDrawable = extractAlbumArt(metadata, retriever,
-                    resources.getDrawable(R.drawable.ic_default_album_image));
-        }
-
-        if (retriever != null) {
-            retriever.release();
-        }
-
-        // Set duration and title values as MediaMetadata for MediaControlView
-        MediaMetadata.Builder builder = new MediaMetadata.Builder();
-
-        if (isMusic) {
-            builder.putString(MediaMetadata.METADATA_KEY_ARTIST, mMusicArtistText);
-        }
-        builder.putString(MediaMetadata.METADATA_KEY_TITLE, mTitle);
-        builder.putLong(
-                MediaMetadata.METADATA_KEY_DURATION, mMediaSession.getPlayer().getDuration());
-        builder.putString(
-                MediaMetadata.METADATA_KEY_MEDIA_ID, mediaItem.getMediaId());
-        builder.putLong(MediaMetadata.METADATA_KEY_PLAYABLE, 1);
-        return builder.build();
-    }
-
-    // TODO: move this method inside callback to make sure it runs inside the callback thread.
-    private String extractString(MediaMetadata metadata, String stringKey,
-            MediaMetadataRetriever retriever, int intKey, String defaultValue) {
-        String value = null;
-
-        if (metadata != null) {
-            value = metadata.getString(stringKey);
-            if (value != null && !value.isEmpty()) {
-                return value;
-            }
-        }
-        if (retriever != null) {
-            value = retriever.extractMetadata(intKey);
-        }
-        return value == null ? defaultValue : value;
-    }
-
-    // TODO: move this method inside callback to make sure it runs inside the callback thread.
-    private Drawable extractAlbumArt(MediaMetadata metadata, MediaMetadataRetriever retriever,
-            Drawable defaultDrawable) {
-        Bitmap bitmap = null;
-
-        if (metadata != null && metadata.containsKey(MediaMetadata.METADATA_KEY_ALBUM_ART)) {
-            bitmap = metadata.getBitmap(MediaMetadata.METADATA_KEY_ALBUM_ART);
-        } else if (retriever != null) {
-            byte[] album = retriever.getEmbeddedPicture();
-            if (album != null) {
-                bitmap = BitmapFactory.decodeByteArray(album, 0, album.length);
-            }
-        }
-        if (bitmap != null) {
-            Palette.Builder builder = Palette.from(bitmap);
-            builder.generate(new Palette.PaletteAsyncListener() {
-                @Override
-                public void onGenerated(Palette palette) {
-                    mDominantColor = palette.getDominantColor(0);
-                    mMusicView.setBackgroundColor(mDominantColor);
-                }
-            });
-            return new BitmapDrawable(getResources(), bitmap);
-        }
-        return defaultDrawable;
-    }
-
-=======
->>>>>>> 9b6d39bd
     boolean isCurrentItemMusic() {
         return mVideoTrackIndices != null && mVideoTrackIndices.size() == 0
                 && mAudioTrackIndices != null && mAudioTrackIndices.size() > 0;
