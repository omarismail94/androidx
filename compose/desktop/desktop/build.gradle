--- conflicted
+++ resolved
@@ -98,11 +98,7 @@
 }
 
 androidx {
-<<<<<<< HEAD
-    name = "Compose desktop implementation"
-=======
     name = "Compose Desktop"
->>>>>>> 769a78ea
     type = LibraryType.PUBLISHED_LIBRARY
     inceptionYear = "2020"
     legacyDisableKotlinStrictApiMode = true
